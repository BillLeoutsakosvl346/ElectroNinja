--- conflicted
+++ resolved
@@ -98,13 +98,7 @@
 
     def connectSignals(self):
         self.right_panel.messageSent.connect(self.handle_message)
-<<<<<<< HEAD
         # self.left_panel.compile_button.clicked.connect(self.compile_circuit)
-=======
-        # The compile button now just saves the file and can be used for manual triggering
-        self.left_panel.compile_button.clicked.connect(self.compile_circuit)
-        # The "Edit with LTSpice" button can be used manually too
->>>>>>> 8c2ae828
         self.middle_panel.edit_button.clicked.connect(self.edit_with_ltspice)
         print("Signals connected.")
 
@@ -234,7 +228,6 @@
         else:
             return "I'll analyze your request and help design the appropriate circuit. Could you provide more specific details about your requirements?"
 
-<<<<<<< HEAD
     # def compile_circuit(self):
     #     asc_code = self.left_panel.code_editor.toPlainText()
     #     if not asc_code.strip():
@@ -257,31 +250,6 @@
     #         f.write(self.left_panel.code_editor.toPlainText())
     #     self.right_panel.receive_message(f"Circuit saved to {self.current_circuit_file}")
     #     self.conversation_history.append({"role": "system", "content": f"Circuit saved to {self.current_circuit_file}"})
-=======
-    def compile_circuit(self):
-        asc_code = self.left_panel.code_editor.toPlainText()
-        if not asc_code.strip():
-            self.right_panel.receive_message("Please enter some circuit code first!")
-            return
-        print("Compiling circuit code manually...")
-        self.right_panel.receive_message("Circuit compiled successfully! You can see the result in the middle panel.")
-        self.save_circuit()
-
-    def save_circuit(self):
-        """Saves the ASC code from the left panel to a timestamped file."""
-        if self.current_circuit_file is None:
-            timestamp = datetime.datetime.now().strftime("%Y-%m-%d_%H-%M-%S")
-            output_dir = os.path.join(os.getcwd(), f"output_{timestamp}")
-            if not os.path.exists(output_dir):
-                os.makedirs(output_dir)
-                print(f"Created output directory: {output_dir}")
-            self.current_circuit_file = os.path.join(output_dir, "circuit.asc")
-        with open(self.current_circuit_file, 'w') as f:
-            f.write(self.left_panel.code_editor.toPlainText())
-        print(f"Circuit saved to {self.current_circuit_file}")
-        self.right_panel.receive_message(f"Circuit saved to {self.current_circuit_file}")
-        self.conversation_history.append({"role": "system", "content": f"Circuit saved to {self.current_circuit_file}"})
->>>>>>> 8c2ae828
 
     def run_ltspice_process(self):
         """Calls circuit_saver with the current ASC file to run LTSpice and update the UI with the screenshot."""
